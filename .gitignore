<<<<<<< HEAD
conda_env/

__pycache__/
*.py[cod]
*$py.class

*.so

.Python
build/
develop-eggs/
dist/
downloads/
eggs/
.eggs/
lib/
lib64/
parts/
sdist/
var/
wheels/
*.egg-info/
.installed.cfg
*.egg

.pytest_cache/
.coverage
.hypothesis/

*.log

.env
.venv
env/
venv/
ENV/
env.bak/
venv.bak/

.vscode/
.idea/
*.swp
*.swo
*~

.DS_Store
Thumbs.db
=======
conda_env/

__pycache__/
*.py[cod]
*$py.class

*.so

.Python
build/
develop-eggs/
dist/
downloads/
eggs/
.eggs/
lib/
lib64/
parts/
sdist/
var/
wheels/
*.egg-info/
.installed.cfg
*.egg

.pytest_cache/
.coverage
.hypothesis/

*.log

.env
.venv
env/
venv/
ENV/
env.bak/
venv.bak/

.vscode/
.idea/
*.swp
*.swo
*~

.DS_Store
Thumbs.db

>>>>>>> ee3bb4a8
<|MERGE_RESOLUTION|>--- conflicted
+++ resolved
@@ -1,4 +1,3 @@
-<<<<<<< HEAD
 conda_env/
 
 __pycache__/
@@ -45,54 +44,4 @@
 *~
 
 .DS_Store
-Thumbs.db
-=======
-conda_env/
-
-__pycache__/
-*.py[cod]
-*$py.class
-
-*.so
-
-.Python
-build/
-develop-eggs/
-dist/
-downloads/
-eggs/
-.eggs/
-lib/
-lib64/
-parts/
-sdist/
-var/
-wheels/
-*.egg-info/
-.installed.cfg
-*.egg
-
-.pytest_cache/
-.coverage
-.hypothesis/
-
-*.log
-
-.env
-.venv
-env/
-venv/
-ENV/
-env.bak/
-venv.bak/
-
-.vscode/
-.idea/
-*.swp
-*.swo
-*~
-
-.DS_Store
-Thumbs.db
-
->>>>>>> ee3bb4a8
+Thumbs.db